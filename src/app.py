--- conflicted
+++ resolved
@@ -1,13 +1,10 @@
 # app.py
 import asyncio
-<<<<<<< HEAD
 import re
 import hashlib
 import json
 import os
-=======
 import logging
->>>>>>> bad72537
 
 import streamlit as st
 from dotenv import load_dotenv
@@ -20,6 +17,7 @@
 from mcp import StdioServerParameters
 from opik import configure
 from opik.integrations.adk import OpikTracer
+from src.rerank.rerank import Paper, rerank
 
 configure()
 
@@ -199,6 +197,44 @@
     return f"paper_{digest[:16]}"
 
 
+def _parse_paper_block(paper_md: str) -> dict:
+    """Heuristic parse of a paper markdown block into a minimal dict.
+
+    Attempts to extract title, authors (list), abstract, pdf_url, entry_id (if present).
+    """
+    title = extract_title_from_markdown(paper_md)
+    authors: list[str] = []
+    abstract = ""
+    pdf_url = None
+    entry_id = None
+
+    # Simple heuristics
+    lines = [l.strip() for l in paper_md.splitlines()]
+    for i, line in enumerate(lines):
+        lower = line.lower()
+        if lower.startswith("authors:"):
+            authors_str = line.split(":", 1)[1].strip()
+            authors = [a.strip() for a in re.split(r",| and ", authors_str) if a.strip()]
+        elif lower.startswith("abstract:"):
+            abstract = line.split(":", 1)[1].strip()
+        elif "arxiv.org" in lower and "http" in lower:
+            # crude URL capture
+            m = re.search(r"https?://[^\s)]+", line)
+            if m:
+                pdf_url = m.group(0)
+        elif lower.startswith("id:") or lower.startswith("entry_id:"):
+            entry_id = line.split(":", 1)[1].strip()
+
+    return {
+        "title": title,
+        "authors": authors,
+        "abstract": abstract,
+        "pdf_url": pdf_url,
+        "entry_id": entry_id,
+        "raw": paper_md,
+    }
+
+
 def _render_assistant_response(markdown_text: str, namespace: str) -> None:
     """Render assistant markdown as paper boxes with like/dislike.
 
@@ -209,6 +245,7 @@
         st.markdown(markdown_text)
         return
 
+    parsed_papers: list[dict] = []
     for idx, paper_md in enumerate(papers, start=1):
         with st.container(border=True):
             st.markdown(paper_md)
@@ -270,6 +307,13 @@
                 fb = st.session_state.paper_feedback[key]
                 st.caption(f"Likes: {fb['likes']} • Dislikes: {fb['dislikes']}")
 
+        # Collect parsed paper info for potential reranking
+        parsed_papers.append(_parse_paper_block(paper_md))
+
+    # If rendering live results, store for rerank use
+    if namespace == "live":
+        st.session_state.last_papers = parsed_papers
+
 
 def save_feedback_to_file(path: str) -> tuple[bool, str]:
     """Save feedback as { title: { score } } with score in {1,0,-1}."""
@@ -325,7 +369,6 @@
 if "messages" not in st.session_state:
     st.session_state.messages = []
 
-<<<<<<< HEAD
 if 'paper_feedback' not in st.session_state:
     st.session_state.paper_feedback = {}
 
@@ -333,10 +376,7 @@
     # default to a file next to this app
     st.session_state.feedback_file = os.path.join(os.path.dirname(__file__), "paper_feedback.json")
 
-if 'runner' not in st.session_state:
-=======
 if "runner" not in st.session_state:
->>>>>>> bad72537
     with st.spinner("Initializing research assistant..."):
         st.session_state.agent = create_agent()
         st.session_state.runner = create_runner()
@@ -386,26 +426,6 @@
         with st.spinner("Searching arXiv..."):
             try:
                 content = types.Content(role="user", parts=[types.Part(text=prompt)])
-<<<<<<< HEAD
-                final_text = None
-                for event in st.session_state.runner.run(
-                    user_id=st.session_state.user_id, session_id=st.session_state.session_id, new_message=content
-                ):
-                    if event.is_final_response():
-                        if event.content and event.content.parts:
-                            final_text = event.content.parts[0].text
-                        break
-
-                if not final_text:
-                    final_text = "I couldn't produce a response this time."
-
-                # Display response consistently using the same renderer as history
-                with message_placeholder.container():
-                    _render_assistant_response(final_text, namespace="live")
-
-                # Add assistant response to chat history (store original markdown)
-                st.session_state.messages.append({"role": "assistant", "content": final_text})
-=======
                 runner = get_asyncio_runner()
                 final_text = runner.run(
                     _run_turn_async(
@@ -415,12 +435,18 @@
                         content,
                     )
                 )
->>>>>>> bad72537
-
-                message_placeholder.markdown(final_text)
-                st.session_state.messages.append(
-                    {"role": "assistant", "content": final_text}
-                )
+
+                if not final_text:
+                    final_text = "I couldn't produce a response this time."
+
+                # Display response consistently using the same renderer as history
+                with message_placeholder.container():
+                    _render_assistant_response(final_text, namespace="live")
+
+                # Add assistant response to chat history (store original markdown)
+                st.session_state.messages.append({"role": "assistant", "content": final_text})
+                # Remember last query for persistent rerank controls
+                st.session_state.last_query = prompt
             except Exception as e:
                 error_msg = f"❌ Error: {str(e)}\n\nPlease try rephrasing your query or check that the arXiv MCP server is working correctly."
                 message_placeholder.markdown(error_msg)
