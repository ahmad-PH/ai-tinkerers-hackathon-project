--- conflicted
+++ resolved
@@ -9,11 +9,9 @@
     "google-adk>=1.15.1",
     "gradio>=5.47.2",
     "litellm>=1.77.5",
-<<<<<<< HEAD
     "opik>=1.8.59",
-=======
->>>>>>> 5aa762b9
     "pyzotero>=1.6.16",
+    "streamlit>=1.50.0",
     "streamlit>=1.50.0",
 ]
 
