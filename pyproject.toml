[project]
name = "ai-tinkerers-hackathon"
version = "0.1.0"
description = "AI Tinkerers x Google Cloud Hackathon Project"
readme = "README.md"
requires-python = ">=3.11"
dependencies = [
    "arxiv>=2.2.0",
    "google-adk>=1.15.1",
    "google-genai>=0.8.0",
    "gradio>=5.47.2",
    "litellm>=1.77.5",
<<<<<<< HEAD
    "numpy>=1.24.0",
=======
    "opik>=1.8.59",
>>>>>>> 3408c67b
    "pyzotero>=1.6.16",
    "python-dotenv>=1.0.0",
    "streamlit>=1.50.0",
    "streamlit>=1.50.0",
]

[dependency-groups]
dev = [
    "ipykernel>=6.30.1",
    "ipywidgets>=8.1.7",
    "pre-commit>=4.3.0",
    "pytest>=8.4.2",
    "ruff>=0.13.2",
]

[tool.ruff]
line-length = 119
target-version = "py311"

[tool.ruff.lint]
select = [
    "ASYNC", # flake8-async
    "B", # flake8-bugbear
    "RSE", # flake8-raise
    "F", # pyflakes
    "I", # isort
    "UP", # pyupgrade
]

[tool.ruff.format]
# Preserve existing quote style to avoid churn.
quote-style = "preserve"<|MERGE_RESOLUTION|>--- conflicted
+++ resolved
@@ -10,14 +10,10 @@
     "google-genai>=0.8.0",
     "gradio>=5.47.2",
     "litellm>=1.77.5",
-<<<<<<< HEAD
     "numpy>=1.24.0",
-=======
     "opik>=1.8.59",
->>>>>>> 3408c67b
     "pyzotero>=1.6.16",
     "python-dotenv>=1.0.0",
-    "streamlit>=1.50.0",
     "streamlit>=1.50.0",
 ]
 
